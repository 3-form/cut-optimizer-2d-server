[package]
name = "cut-optimizer-2d-server"
version = "0.2.0"
authors = ["Jason Rodney Hansen <jasonrodneyhansen@gmail.com>"]
repository = "https://github.com/jasonrhansen/cut-optimizer-2d-server.git"
keywords = ["cuts", "optimize", "optimization", "bin-packing", "bin-packer"]
readme = "README.md"
license = "MIT OR Apache-2.0"
edition = "2018"

[dependencies]
<<<<<<< HEAD
cut-optimizer-2d = { git = "https://github.com/3-form/cut-optimizer-2d", branch = "master", features = ["serialize"] }
=======
cut-optimizer-2d = { version = "0.2", features = ["serialize"] }
>>>>>>> 35080963
tokio = { version = "1", features = ["full"] }
warp = "0.3"
serde = { version = "1.0", features = ["derive"] }
rayon = "1.5.0"
structopt = "0.3"
log = "0.4"
env_logger = "0.8"<|MERGE_RESOLUTION|>--- conflicted
+++ resolved
@@ -9,11 +9,7 @@
 edition = "2018"
 
 [dependencies]
-<<<<<<< HEAD
 cut-optimizer-2d = { git = "https://github.com/3-form/cut-optimizer-2d", branch = "master", features = ["serialize"] }
-=======
-cut-optimizer-2d = { version = "0.2", features = ["serialize"] }
->>>>>>> 35080963
 tokio = { version = "1", features = ["full"] }
 warp = "0.3"
 serde = { version = "1.0", features = ["derive"] }
